--- conflicted
+++ resolved
@@ -15,13 +15,7 @@
 
 type shutdownCh chan struct{}
 
-<<<<<<< HEAD
-func awaitShutdownSignals(chs ...ShutdownCh) {
-=======
-var Config IssConfig
-
 func awaitShutdownSignals(chs ...shutdownCh) {
->>>>>>> d6f31aaa
 	sigCh := make(chan os.Signal)
 	signal.Notify(sigCh, syscall.SIGTERM, syscall.SIGINT)
 	for sig := range sigCh {
@@ -47,19 +41,10 @@
 		log.Fatalln(err)
 	}
 
-<<<<<<< HEAD
-	forwarderSet := NewForwarderSet(config)
-=======
-	forwarderSet := newForwarderSet(Config)
->>>>>>> d6f31aaa
+	forwarderSet := newForwarderSet(config)
 
 	shutdownCh := make(shutdownCh)
-
-<<<<<<< HEAD
-	httpServer := NewHttpServer(config, auth, Fix, forwarderSet)
-=======
-	httpServer := newHTTPServer(Config, auth, fix, forwarderSet)
->>>>>>> d6f31aaa
+	httpServer := newHTTPServer(config, auth, fix, forwarderSet)
 
 	go awaitShutdownSignals(httpServer.shutdownCh, shutdownCh)
 
